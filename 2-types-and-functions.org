* Chapter 2: Types and Functions

** Why care about types?

Every expression and function in Haskell has a /type/. For
example, the value ~True~ has the type ~Bool~, while the value
~"foo"~ has the type String. The type of a value indicates that it
shares certain properties with other values of the same type. For
example, we can add numbers, and we can concatenate lists; these
are properties of those types. We say an expression "has type
~X~", or "is of type ~X~".

Before we launch into a deeper discussion of Haskell's type
system, let's talk about why we should care about types at all:
what are they even /for/? At the lowest level, a computer is
concerned with bytes, with barely any additional structure. What a
type system gives us is /abstraction/. A type adds meaning to
plain bytes: it lets us say "these bytes are text", "those bytes
are an airline reservation", and so on. Usually, a type system
goes beyond this to prevent us from accidentally mixing types up:
for example, a type system usually won't let us treat a hotel
reservation as a car rental receipt.

The benefit of introducing abstraction is that it lets us forget
or ignore low-level details. If I know that a value in my program
is a string, I don't have to know the intimate details of how
strings are implemented: I can just assume that my string is going
to behave like all the other strings I've worked with.

What makes type systems interesting is that they're not all equal.
In fact, different type systems are often not even concerned with
the same kinds of problems. A programming language's type system
deeply colours the way we think, and write code, in that language.

Haskell's type system allows us to think at a very abstract level:
it permits us to write concise, powerful programs.

** Haskell's type system

There are three interesting aspects to types in Haskell: they are
/strong/, they are /static/, and they can be automatically
/inferred/. Let's talk in more detail about each of these ideas.
When possible, we'll present similarities between concepts from
Haskell's type system and related ideas in other languages. We'll
also touch on the respective strengths and weaknesses of each of
these properties.

*** Strong types

When we say that Haskell has a /strong/ type system, we mean that
the type system guarantees that a program cannot contain certain
kinds of errors. These errors come from trying to write
expressions that don't make sense, such as using an integer as a
function. For instance, if a function expects to work with
integers, and we pass it a string, a Haskell compiler will reject
this.

We call an expression that obeys a language's type rules /well
typed/. An expression that disobeys the type rules is /ill typed/,
and will cause a /type error/.

Another aspect of Haskell's view of strong typing is that it will
not automatically coerce values from one type to another.
(Coercion is also known as casting or conversion.) For example, a
C compiler will automatically and silently coerce a value of type
int into a float on our behalf if a function expects a parameter
of type float, but a Haskell compiler will raise a compilation
error in a similar situation. We must explicitly coerce types by
applying coercion functions.

Strong typing does occasionally make it more difficult to write
certain kinds of code. For example, a classic way to write
low-level code in the C language is to be given a byte array, and
cast it to treat the bytes as if they're really a complicated data
structure. This is very efficient, since it doesn't require us to
copy the bytes around. Haskell's type system does not allow this
sort of coercion. In order to get the same structured view of the
data, we would need to do some copying, which would cost a little
in performance.

The huge benefit of strong typing is that it catches real bugs in
our code before they can cause problems. For example, in a
strongly typed language, we can't accidentally use a string where
an integer is expected.

#+BEGIN_NOTE
Weaker and stronger types

It is useful to be aware that many language communities have their
own definitions of a "strong type". Nevertheless, we will speak
briefly and in broad terms about the notion of strength in type
systems.

In academic computer science, the meanings of "strong" and "weak"
have a narrowly technical meaning: strength refers to /how
permissive/ a type system is. A weaker type system treats more
expressions as valid than a stronger type system.

For example, in Perl, the expression ~"foo" + 2~ evaluates to the
number 2, but the expression ~"13foo" + 2~ evaluates to the number
~15~. Haskell rejects both expressions as invalid, because the ~(+)~
operator requires both of its operands to be numeric. Because
Perl's type system is more permissive than Haskell's, we say that
it is weaker under this narrow technical interpretation.

The fireworks around type systems have their roots in ordinary
English, where people attach notions of /value/ to the words
"weak" and "strong": we usually think of strength as better than
weakness. Many more programmers speak plain English than academic
jargon, and quite often academics /really are/ throwing brickbats
at whatever type system doesn't suit their fancy. The result is
often that popular Internet pastime, a flame war.
#+END_NOTE

*** Static types

Having a /static/ type system means that the compiler knows the
type of every value and expression at compile time, before any
code is executed. A Haskell compiler or interpreter will detect
when we try to use expressions whose types don't match, and reject
our code with an error message before we run it.

#+BEGIN_SRC screen
ghci> True && "false"

<interactive>:1:9: error:
    • Couldn't match expected type ‘Bool’ with actual type ‘[Char]’
    • In the second argument of ‘(&&)’, namely ‘"false"’
      In the expression: True && "false"
      In an equation for ‘it’: it = True && "false"
#+END_SRC

This error message is of a kind we've seen before. The compiler
has inferred that the type of the expression ~"false"~ is [Char].
The ~(&&)~ operator requires each of its operands to be of type
~Bool~, and its left operand indeed has this type. Since the
actual type of ~"false"~ does not match the required type, the
compiler rejects this expression as ill typed.

Static typing can occasionally make it difficult to write some
useful kinds of code. In languages like Python, "duck typing" is
common, where an object acts enough like another to be used as a
substitute for it[fn:1]. Fortunately, Haskell's system of
/type classes/, which we will cover in
[[file:6-using-typeclasses.org][Chapter 6, Using Type Classes]], provides almost all of the
benefits of dynamic typing, in a safe and convenient form. Haskell
has some support for programming with truly dynamic types, though
it is not quite as easy as in a language that wholeheartedly
embraces the notion.

Haskell's combination of strong and static typing makes it
impossible for type errors to occur at runtime. While this means
that we need to do a little more thinking "up front", it also
eliminates many simple errors that can otherwise be devilishly
hard to find. It's a truism within the Haskell community that once
code compiles, it's more likely to work correctly than in other
languages. (Perhaps a more realistic way of putting this is that
Haskell code often has fewer trivial bugs.)

Programs written in dynamically typed languages require large
suites of tests to give some assurance that simple type errors
cannot occur. Test suites cannot offer complete coverage: some
common tasks, such as refactoring a program to make it more
modular, can introduce new type errors that a test suite may not
expose.

In Haskell, the compiler proves the absence of type errors for us:
a Haskell program that compiles will not suffer from type errors
when it runs. Refactoring is usually a matter of moving code
around, then recompiling and tidying up a few times until the
compiler gives us the "all clear".

A helpful analogy to understand the value of static typing is to
look at it as putting pieces into a jigsaw puzzle. In Haskell, if
a piece has the wrong shape, it simply won't fit. In a dynamically
typed language, all the pieces are 1x1 squares and always fit, so
you have to constantly examine the resulting picture and check
(through testing) whether it's correct.

*** Type inference

Finally, a Haskell compiler can automatically deduce the types of
almost[fn:2] all expressions in a program. This process is known
as /type inference/. Haskell allows us to explicitly declare the
type of any value, but the presence of type inference means that
this is almost always optional, not something we are required to
do.

** What to expect from the type system

Our exploration of the major capabilities and benefits of
Haskell's type system will span a number of chapters. Early on,
you may find Haskell's types to be a chore to deal with.

For example, instead of simply writing some code and running it to
see if it works as you might expect in Python or Ruby, you'll
first need to make sure that your program passes the scrutiny of
the type checker. Why stick with the learning curve?

While strong, static typing makes Haskell safe, type inference
makes it concise. The result is potent: we end up with a language
that's both safer than popular statically typed languages, and
often more expressive than dynamically typed languages. This is a
strong claim to make, and we will back it up with evidence
throughout the book.

Fixing type errors may initially feel like more work than if you
were using a dynamic language. It might help to look at this as
moving much of your debugging /up front/. The compiler shows you
many of the logical flaws in your code, instead of leaving you to
stumble across problems at runtime.

Furthermore, because Haskell can infer the types of your
expressions and functions, you gain the benefits of static typing
/without/ the added burden of "finger typing" imposed by less
powerful statically typed languages. In other languages, the type
system serves the needs of the compiler. In Haskell, it serves
/you/. The tradeoff is that you have to learn to work within the
framework it provides.

We will introduce new uses of Haskell's types throughout this
book, to help us to write and test practical code. As a result,
the complete picture of why the type system is worthwhile will
emerge gradually. While each step should justify itself, the whole
will end up greater than the sum of its parts.

** Some common basic types

<<<<<<< HEAD
In [[file:1-getting-started.org::*First steps with types][the section called "First steps with types"]]
=======
In [[file:getting-started.html#starting.types][the section called "First steps with types"]], we introduced a
>>>>>>> 76f5d832
few types. Here are several more of the most common base types.

- A ~Char~ value represents a Unicode character.
- A ~Bool~ value represents a value in boolean logic. The possible
  values of type ~Bool~ are ~True~ and ~False~.
- The ~Int~ type is used for signed, fixed-width integer values.
  The exact range of values representable as ~Int~ depends on the
  system's longest "native" integer: on a 32-bit machine, an ~Int~
  is usually 32 bits wide, while on a 64-bit machine, it is
  usually 64 bits wide. The Haskell standard only guarantees a
  range of -229 to (229 - 1) (There exist numeric types that are
  exactly 8, 16, and so on bits wide, in signed and unsigned
  flavours; we'll get to those later.)
- An ~Integer~ value is a signed integer of unbounded size.
  ~Integers~ are not used as often as ~Int~s, because they are
  more expensive both in performance and space consumption. On the
  other hand, ~Integer~ computations do not silently overflow, so
  they give more reliably correct answers.
- Values of type ~Double~ are used for floating point numbers. A
  ~Double~ value is typically 64 bits wide, and uses the system's
  native floating point representation. (A narrower type, ~Float~,
  also exists, but its use is discouraged; Haskell compiler
  writers concentrate more on making ~Double~ efficient, so
  ~Float~ is much slower.)

We have already briefly seen Haskell's notation for types in
<<<<<<< HEAD
[[file:1-getting-started.org::*First steps with types][the section called "First steps with types"]]
=======
[[file:getting-started.html#starting.types][the section called "First steps with types"]]. When we write a type
>>>>>>> 76f5d832
explicitly, we use the notation ~expression :: MyType~ to say that
~expression~ has the type ~MyType~. If we omit the ~::~ and the
type that follows, a Haskell compiler will infer the type of the
expression.

#+BEGIN_SRC screen
ghci> :type 'a'
'a' :: Char
ghci> 'a' :: Char
'a'
ghci> [1,2,3] :: Int

<interactive>:1:1: error:
    • Couldn't match expected type ‘Int’ with actual type ‘[Integer]’
    • In the expression: [1, 2, 3] :: Int
      In an equation for ‘it’: it = [1, 2, 3] :: Int
#+END_SRC

The combination of ~::~ and the type after it is called a /type
signature/.

** Function application

Now that we've had our fill of data types for a while, let's turn
our attention to /working/ with some of the types we've seen,
using functions.

To apply a function in Haskell, we write the name of the function
followed by its arguments.

#+BEGIN_SRC screen
ghci> odd 3
True
ghci> odd 6
False
#+END_SRC

We don't use parentheses or commas to group or separate the
arguments to a function; merely writing the name of the function,
followed by each argument in turn, is enough. As an example, let's
apply the ~compare~ function, which takes two arguments.

#+BEGIN_SRC screen
ghci> compare 2 3
LT
ghci> compare 3 3
EQ
ghci> compare 3 2
GT
#+END_SRC

If you're used to function call syntax in other languages, this
notation can take a little getting used to, but it's simple and
uniform.

Function application has higher precedence than using operators,
so the following two expressions have the same meaning.

#+BEGIN_SRC screen
ghci> (compare 2 3) == LT
True
ghci> compare 2 3 == LT
True
#+END_SRC

The above parentheses don't do any harm, but they add some visual
noise. Sometimes, however, we /must/ use parentheses to indicate
how we want a complicated expression to be parsed.

#+BEGIN_SRC screen
ghci> compare (sqrt 3) (sqrt 6)
LT
#+END_SRC

This applies ~compare~ to the results of applying ~sqrt 3~ and
~sqrt 6~, respectively. If we omit the parentheses, it looks like
we are trying to pass four arguments to ~compare~, instead of the
two it accepts.

** Useful composite data types: lists and tuples

A composite data type is constructed from other types. The most
common composite data types in Haskell are lists and tuples.

We've already seen the list type mentioned in
<<<<<<< HEAD
[[file:1-getting-started.org::*Strings and characters][the section called "Strings and characters"]]
=======
[[file:getting-started.html#starting.string][the section called "Strings and characters"]], where we found that
>>>>>>> 76f5d832
Haskell represents a text string as a list of ~Char~ values, and
that the type "list of ~Char~" is written ~[Char]~.

The ~head~ function returns the first element of a list.

#+BEGIN_SRC screen
ghci> head [1,2,3,4]
1
ghci> head ['a','b','c']
'a'
#+END_SRC

Its counterpart, ~tail~, returns all /but/ the head of a list.

#+BEGIN_SRC screen
ghci> tail [1,2,3,4]
[2,3,4]
ghci> tail [2,3,4]
[3,4]
ghci> tail [True,False]
[False]
ghci> tail "list"
"ist"
ghci> tail []
,*** Exception: Prelude.tail: empty list
#+END_SRC

As you can see, we can apply ~head~ and ~tail~ to lists of
different types. Applying ~head~ to a ~[Char]~ value returns a
~Char~ value, while applying it to a ~[Bool]~ value returns a
~Bool~ value. The ~head~ function doesn't care what type of list
it deals with.

Because the values in a list can have any type, we call the list
type /polymorphic/[fn:3]. When we want to write a polymorphic
type, we use a /type variable/, which must begin with a lowercase
letter. A type variable is a placeholder, where eventually we'll
substitute a real type.

We can write the type "list of ~a~" by enclosing the type variable
in square brackets: ~[a]~. This amounts to saying "I don't care
what type I have; I can make a list with it".

#+BEGIN_NOTE
Distinguishing type names and type variables

We can now see why a type name must start with an uppercase
letter: this makes it distinct from a type variable, which must
start with a lowercase letter.
#+END_NOTE

When we talk about a list with values of a specific type, we
substitute that type for our type variable. So, for example, the
type ~[Int]~ is a list of values of type ~Int~, because we
substituted Int for ~a~. Similarly, the type ~[MyPersonalType]~ is
a list of values of type ~MyPersonalType~. We can perform this
substitution recursively, too: ~[[Int]]~ is a list of values of
type ~[Int]~, i.e. a list of lists of ~Int~.

#+BEGIN_SRC screen
ghci> :type [[True],[False,False]]
[[True],[False,False]] :: [[Bool]]
#+END_SRC

The type of this expression is a list of lists of ~Bool~.

#+BEGIN_NOTE
Lists are special

Lists are the "bread and butter" of Haskell collections. In an
imperative language, we might perform a task many items by
iterating through a loop. This is something that we often do in
Haskell by traversing a list, either by recursing or using a
function that recurses for us. Lists are the easiest stepping
stone into the idea that we can use data to structure our program
and its control flow. We'll be spending a lot more time discussing
lists in [[file:4-functional-programming.org][Chapter 4, /Functional programming/]].
#+END_NOTE

A tuple is a fixed-size collection of values, where each value can
have a different type. This distinguishes them from a list, which
can have any length, but whose elements must all have the same
type.

To help to understand the difference, let's say we want to track
two pieces of information about a book. It has a year of
publication, which is a number, and a title, which is a string. We
can't keep both of these pieces of information in a list, because
they have different types. Instead, we use a tuple.

#+BEGIN_SRC screen
ghci> (1964, "Labyrinths")
(1964,"Labyrinths")
#+END_SRC

We write a tuple by enclosing its elements in parentheses and
separating them with commas. We use the same notation for writing
its type.

#+BEGIN_SRC screen
ghci> :type (True, "hello")
(True, "hello") :: (Bool, [Char])
ghci> (4, ['a', 'm'], (16, True))
(4,"am",(16,True))
#+END_SRC

There's a special type, ~()~, that acts as a tuple of zero
elements. This type has only one value, also written ~()~. Both
the type and the value are usually pronounced "unit". If you are
familiar with C, ~()~ is somewhat similar to void.

Haskell doesn't have a notion of a one-element tuple. Tuples are
often referred to using the number of elements as a prefix. A
2-tuple has two elements, and is usually called a /pair/. A
"3-tuple" (sometimes called a /triple/) has three elements; a
5-tuple has five; and so on. In practice, working with tuples that
contain more than a handful of elements makes code unwieldy, so
tuples of more than a few elements are rarely used.

A tuple's type represents the number, positions, and types of its
elements. This means that tuples containing different numbers or
types of elements have distinct types, as do tuples whose types
appear in different orders.

#+BEGIN_SRC screen
ghci> :type (False, 'a')
(False, 'a') :: (Bool, Char)
ghci> :type ('a', False)
('a', False) :: (Char, Bool)
#+END_SRC

In this example, the expression ~(False, 'a')~ has the type
~(Bool, Char)~, which is distinct from the type of ~('a', False)~.
Even though the number of elements and their types are the same,
these two types are distinct because the positions of the element
types are different.

#+BEGIN_SRC screen
ghci> :type (False, 'a', 'b')
(False, 'a', 'b') :: (Bool, Char, Char)
#+END_SRC

This type, ~(Bool, Char, Char)~, is distinct from ~(Bool, Char)~
because it contains three elements, not two.

We often use tuples to return multiple values from a function. We
can also use them any time we need a fixed-size collection of
values, if the circumstances don't require a custom container
type.

*** Exercises

1. What are the types of the following expressions?

   - ~False~
   - ~(["foo", "bar"], 'a')~
   - ~[(True, []), (False, [['a']])]~

** Functions over lists and tuples

Our discussion of lists and tuples mentioned how we can construct
them, but little about how we do anything with them afterwards. We
have only been introduced to two list functions so far, ~head~ and
~tail~.

A related pair of list functions, ~take~ and ~drop~, take two
arguments. Given a number ~n~ and a list, ~take~ returns the first
~n~ elements of the list, while ~drop~ returns all /but/ the first
~n~ elements of the list. (As these functions take two arguments,
notice that we separate each function and its arguments using
white space.)

#+BEGIN_SRC screen
ghci> take 2 [1,2,3,4,5]
[1,2]
ghci> drop 3 [1,2,3,4,5]
[4,5]
#+END_SRC

For tuples, the ~fst~ and ~snd~ functions return the first and
second element of a pair, respectively.

#+BEGIN_SRC screen
ghci> fst (1,'a')
1
ghci> snd (1,'a')
'a'
#+END_SRC

If your background is in any of a number of other languages,
each of these may look like an application of a function to two
arguments. Under Haskell's convention for function application, each one
is an application of a function to a single pair.

#+BEGIN_NOTE
Haskell tuples aren't immutable lists

If you are coming from the Python world, you'll probably be used
to lists and tuples being almost interchangeable. Although the
elements of a Python tuple are immutable, it can be indexed and
iterated over using the same methods as a list. This isn't the
case in Haskell, so don't try to carry that idea with you into
unfamiliar linguistic territory.

As an illustration, take a look at the type signatures of ~fst~
and ~snd~: they're defined /only/ for pairs, and can't be used
with tuples of other sizes. Haskell's type system makes it tricky
to write a generalised "get the second element from any tuple, no
matter how wide" function.
#+END_NOTE

*** Passing an expression to a function

In Haskell, function application is left associative. This is best
illustrated by example: the expression ~a b c d~ is equivalent to
~(((a b) c) d)~. If we want to use one expression as an argument
to another, we have to use explicit parentheses to tell the parser
what we really mean. Here's an example.

#+BEGIN_SRC screen
ghci> head (drop 4 "azerty")
't'
#+END_SRC

We can read this as "pass the expression ~drop 4 "azerty"~ as the
argument to ~head~". If we were to leave out the parentheses, the
offending expression would be similar to passing three arguments
to ~head~. Compilation would fail with a type error, as ~head~
requires a single argument, a list.

** Function types and purity

Let's take a look at a function's type.

#+BEGIN_SRC screen
ghci> :type lines
lines :: String -> [String]
#+END_SRC

We can read the ~->~ above as "to", which loosely translates to
"returns". The signature as a whole thus reads as "~lines~ has the
type ~String~ to list-of-~String~". Let's try applying the
function.

#+BEGIN_SRC screen
ghci> lines "the quick\nbrown fox\njumps"
["the quick","brown fox","jumps"]
#+END_SRC

The ~lines~ function splits a string on line boundaries. Notice
that its type signature gave us a hint as to what the function
might actually do: it takes one ~String~, and returns many. This
is an incredibly valuable property of types in a functional
language.

A /side effect/ introduces a dependency between the global state
of the system and the behaviour of a function. For example, let's
step away from Haskell for a moment and think about an imperative
programming language. Consider a function that reads and returns
the value of a global variable. If some other code can modify that
global variable, then the result of a particular application of
our function depends on the current value of the global variable.
The function has a side effect, even though it never modifies the
variable itself.

Side effects are essentially invisible inputs to, or outputs from,
functions. In Haskell, the default is for functions to /not/ have
side effects: the result of a function depends only on the inputs
that we explicitly provide. We call these functions /pure/;
functions with side effects are /impure/.

If a function has side effects, we can tell by reading its type
signature: the type of the function's result will begin with ~IO~.

#+BEGIN_SRC screen
ghci> :type readFile
readFile :: FilePath -> IO String
#+END_SRC

Haskell's type system prevents us from accidentally mixing pure
and impure code.

** Haskell source files, and writing simple functions

Now that we know how to apply functions, it's time we turned our
attention to writing them. While we can write functions in ~ghci~,
it's not a good environment for this. It only accepts a highly
restricted subset of Haskell: most importantly, the syntax it uses
for defining functions is not the same as we use in a Haskell
source file[fn:4]. Instead, we'll finally break down and create a
source file.

Haskell source files are usually identified with a suffix of
~.hs~. Here's a simple function definition: open up a file named
~add.hs~, and add these contents to it.

#+CAPTION: add.hs
#+BEGIN_SRC haskell
add a b = a + b
#+END_SRC

On the left hand side of the ~=~ is the name of the function,
followed by the arguments to the function. On the right hand side
is the body of the function. With our source file saved, we can
load it into ~ghci~, and use our new ~add~ function straight away.
(The prompt that ~ghci~ displays will change after you load your
file.)

#+BEGIN_SRC screen
ghci> :load add.hs
[1 of 1] Compiling Main             ( add.hs, interpreted )
Ok, one module loaded.
ghci> add 1 2
3
#+END_SRC

#+BEGIN_NOTE
What if ~ghci~ cannot find your source file?

When you run ~ghci~ it may not be able to find your source file.
It will search for source files in whatever directory it was run.
If this is not the directory that your source file is actually in,
you can use ~ghci~'s ~:cd~ command to change its working
directory.

#+BEGIN_SRC screen
ghci> :cd /tmp
#+END_SRC

Alternatively, you can provide the path to your Haskell source
file as the argument to ~:load~. This path can be either absolute
or relative to ~ghci~'s current directory.
#+END_NOTE

When we apply ~add~ to the values ~1~ and ~2~, the variables ~a~
and ~b~ on the left hand side of our definition are given (or
"bound to") the values ~1~ and ~2~, so the result is the
expression ~1 + 2~.

Haskell doesn't have a ~return~ keyword, as a function is a single
expression, not a sequence of statements. The value of the
expression is the result of the function. (Haskell does have a
function called ~return~, but we won't discuss it for a while; it
has a different meaning than in imperative languages.)

When you see an ~=~ symbol in Haskell code, it represents
"meaning": the name on the left is defined to be the expression on
the right.

*** Just what is a variable, anyway?

In Haskell, a variable provides a way to give a name to an
expression. Once a variable is /bound to/ (i.e. associated with) a
particular expression, its value does not change: we can always
use the name of the variable instead of writing out the
expression, and get the same result either way.

If you're used to imperative programming languages, you're likely
to think of a variable as a way of identifying a /memory location/
(or some equivalent) that can hold different values at different
times. In an imperative language we can change a variable's value
at any time, so that examining the memory location repeatedly can
potentially give different results each time.

The critical difference between these two notions of a variable is
that in Haskell, once we've bound a variable to an expression, we
know that we can always substitute it for that expression, because
it will not change. In an imperative language, this notion of
substitutability does not hold.

For example, if we run the following tiny Python script, it will
print the number 11.

#+BEGIN_SRC haskell
x = 10
x = 11
# value of x is now 11
print x
#+END_SRC

In contrast, trying the equivalent in Haskell results in an error.

#+CAPTION: Assign.hs
#+BEGIN_SRC haskell
x = 10
x = 11
#+END_SRC

We cannot assign a value to ~x~ twice.

#+BEGIN_SRC screen
ghci> :load Assign
[1 of 1] Compiling Main             ( Assign.hs, interpreted )

Assign.hs:5:1: error:
    Multiple declarations of ‘x’
    Declared at: Assign.hs:4:1
                 Assign.hs:5:1
  |
5 | x = 11
  | ^
Failed, no modules loaded.
#+END_SRC

*** Conditional evaluation

Like many other languages, Haskell has an ~if~ expression. Let's
see it in action, then we'll explain what's going on. As an
example, we'll write our own version of the standard ~drop~
function. Before we begin, let's probe a little into how ~drop~
behaves, so we can replicate its behaviour.

#+BEGIN_SRC screen
ghci> drop 2 "foobar"
"obar"
ghci> drop 4 "foobar"
"ar"
ghci> drop 4 [1,2]
[]
ghci> drop 0 [1,2]
[1,2]
ghci> drop 7 []
[]
ghci> drop (-2) "foo"
"foo"
#+END_SRC

From the above, it seems that ~drop~ returns the original list if
the number to remove is less than or equal to zero. Otherwise, it
removes elements until either it runs out or reaches the given
number. Here's a ~myDrop~ function that has the same behaviour,
and uses Haskell's ~if~ expression to decide what to do. The
~null~ function below checks whether a list is empty.

#+CAPTION: MyDrop.hs
#+BEGIN_SRC haskell
myDrop n xs = if n <= 0 || null xs
              then xs
              else myDrop (n - 1) (tail xs)
#+END_SRC

In Haskell, indentation is important: it /continues/ an existing
definition, instead of starting a new one. Don't omit the
indentation!

You might wonder where the variable name ~xs~ comes from in the
Haskell function. This is a common naming pattern for lists: you
can read the ~s~ as a suffix, so the name is essentially "plural
of ~x~".

Let's save our Haskell function in a file named ~myDrop.hs~, then
load it into ~ghci~.

#+BEGIN_SRC screen
ghci> :load MyDrop.hs
[1 of 1] Compiling Main             ( myDrop.hs, interpreted )
Ok, one module loaded.
ghci> myDrop 2 "foobar"
"obar"
ghci> myDrop 4 "foobar"
"ar"
ghci> myDrop 4 [1,2]
[]
ghci> myDrop 0 [1,2]
[1,2]
ghci> myDrop 7 []
[]
ghci> myDrop (-2) "foo"
"foo"
#+END_SRC

Now that we've seen ~myDrop~ in action, let's return to the source
code and look at all the novelties we've introduced.

First of all, we have introduced ~--~, the beginning of a
single-line comment. This comment extends to the end of the line.

Next is the ~if~ keyword itself. It introduces an expression that
has three components.

- An expression of type Bool, immediately following the ~if~. We
  refer to this as a /predicate/.
- A ~then~ keyword, followed by another expression. This
  expression will be used as the value of the ~if~ expression if
  the predicate evaluates to ~True~.
- An ~else~ keyword, followed by another expression. This
  expression will be used as the value of the ~if~ expression if
  the predicate evaluates to ~False~.

We'll refer to the expressions after the ~then~ and ~else~
keywords as "branches". The branches must have the same types; the
~if~ expression will also have this type. An expression such as
~if True then 1 else "foo"~ has different types for its branches,
so it is ill typed and will be rejected by a compiler or
interpreter.

Recall that Haskell is an expression-oriented language. In an
imperative language, it can make sense to omit the ~else~ branch
from an ~if~, because we're working with /statements/, not
expressions. However, when we're working with expressions, an ~if~
that was missing an ~else~ wouldn't have a result or type if the
predicate evaluated to ~False~, so it would be nonsensical.

Our predicate contains a few more novelties. The ~null~ function
indicates whether a list is empty, while the ~(||)~ operator
performs a logical "or" of its Bool-typed arguments.

#+BEGIN_SRC screen
ghci> :type null
null :: Foldable t => t a -> Bool
ghci> :type (||)
(||) :: Bool -> Bool -> Bool
#+END_SRC

#+BEGIN_TIP
Operators are not special

Notice that we were able to find the type of ~(||)~ by wrapping it
in parentheses. The ~(||)~ operator isn't "built into" the
language: it's an ordinary function.

The ~(||)~ operator "short circuits": if its left operand
evaluates to ~True~, it doesn't evaluate its right operand. In
most languages, short-circuit evaluation requires special support,
but not in Haskell. We'll see why shortly.
#+END_TIP

Next, our function applies itself recursively. This is our first
example of recursion, which we'll talk about in some detail
shortly.

Finally, our ~if~ expression spans several lines. We align the
~then~ and ~else~ branches under the ~if~ for neatness. So long as
we use some indentation, the exact amount is not important. If we
wish, we can write the entire expression on a single line.

#+CAPTION: MyDrop.hs
#+BEGIN_SRC haskell
myDropX n xs = if n <= 0 || null xs then xs else myDropX (n - 1) (tail xs)
#+END_SRC

The length of this version makes it more difficult to read. We
will usually break an ~if~ expression across several lines to keep
the predicate and each of the branches easier to follow.

For comparison, here is a Python equivalent of the Haskell
~myDrop~. The two are structured similarly: each decrements a
counter while removing an element from the head of the list.

#+BEGIN_SRC haskell
def myDrop(n, elts):
    while n > 0 and elts:
        n = n - 1
        elts = elts[1:]
    return elts
#+END_SRC

** Understanding evaluation by example

In our description of ~myDrop~, we have so far focused on surface
features. We need to go deeper, and develop a useful mental model
of how function application works. To do this, we'll first work
through a few simple examples, until we can walk through the
evaluation of the expression ~myDrop 2 "abcd"~.

We've talked several times about substituting an expression for a
variable, and we'll make use of this capability here. Our
procedure will involve rewriting expressions over and over,
substituting expressions for variables until we reach a final
result. This would be a good time to fetch a pencil and paper, so
that you can follow our descriptions by trying them yourself.

*** Lazy evaluation

We will begin by looking at the definition of a simple,
nonrecursive function.

#+CAPTION: RoundToEven.hs
#+BEGIN_SRC haskell
isOdd n = mod n 2 == 1
#+END_SRC

Here, ~mod~ is the standard modulo function. The first big step to
understanding how evaluation works in Haskell is figuring out what
the result of evaluating the expression ~isOdd (1 + 2)~ is.

Before we explain how evaluation proceeds in Haskell, let us recap
the sort of evaluation strategy used by more familiar languages.
First, evaluate the subexpression ~1 + 2~, to give ~3~. Then apply
the ~odd~ function with ~n~ bound to ~3~. Finally, evaluate
~mod 3 2~ to give ~1~, and ~1 == 1~ to give ~True~.

In a language that uses /strict/ evaluation, the arguments to a
function are evaluated before the function is applied. Haskell
chooses another path: /non-strict/ evaluation.

In Haskell, the subexpression ~1 + 2~ is /not/ reduced to the
value ~3~. Instead, we create a "promise" that when the value of
the expression ~isOdd (1 + 2)~ is needed, we'll be able to compute
it. The record that we use to track an unevaluated expression is
referred to as a /thunk/. This is /all/ that happens: we create a
thunk, and defer the actual evaluation until it's really needed.
If the result of this expression is never subsequently used, we
will not compute its value at all.

Non-strict evaluation is often referred to as /lazy
evaluation/[fn:5].

*** A more involved example

Let us now look at the evaluation of the expression
~myDrop 2 "abcd"~, where we use ~print~ to ensure that it will be
evaluated.

#+BEGIN_SRC screen
ghci> print (myDrop 2 "abcd")
"cd"
#+END_SRC

Our first step is to attempt to apply ~print~, which needs its
argument to be evaluated. To do that, we apply the function
~myDrop~ to the values ~2~ and ~"abcd"~. We bind the variable ~n~
to the value ~2~, and ~xs~ to ~"abcd"~. If we substitute these
values into ~myDrop~'s predicate, we get the following expression.

#+BEGIN_SRC screen
ghci> :type  2 <= 0 || null "abcd"
2 <= 0 || null "abcd" :: Bool
#+END_SRC

We then evaluate enough of the predicate to find out what its
value is. This requires that we evaluate the ~(||)~ expression. To
determine its value, the ~(||)~ operator needs to examine the
value of its left operand first.

#+BEGIN_SRC screen
ghci> 2 <= 0
False
#+END_SRC

Substituting that value into the ~(||)~ expression leads to the
following expression.

#+BEGIN_SRC screen
ghci> :type False || null "abcd"
False || null "abcd" :: Bool
#+END_SRC

If the left operand had evaluated to ~True~, ~(||)~ would not need
to evaluate its right operand, since it could not affect the
result of the expression. Since it evaluates to ~False~, ~(||)~
must evaluate the right operand.

#+BEGIN_SRC screen
ghci> null "abcd"
False
#+END_SRC

We now substitute this value back into the ~(||)~ expression.
Since both operands evaluate to ~False~, the ~(||)~ expression
does too, and thus the predicate evaluates to ~False~.

#+BEGIN_SRC screen
ghci> False || False
False
#+END_SRC

This causes the ~if~ expression's ~else~ branch to be evaluated.
This branch contains a recursive application of ~myDrop~.

#+BEGIN_NOTE
Short circuiting for free

Many languages need to treat the logical-or operator specially so
that it short circuits if its left operand evaluates to ~True~. In
Haskell, ~(||)~ is an ordinary function: non-strict evaluation
builds this capability into the language.

In Haskell, we can easily define a new function that short
circuits.

#+CAPTION: ShortCircuit.hs
#+BEGIN_SRC haskell
newOr a b = if a then a else b
#+END_SRC

If we write an expression like ~newOr True (length [1..] > 0)~, it
will not evaluate its second argument. (This is just as well: that
expression tries to compute the length of an infinite list. If it
were evaluated, it would hang ~ghci~, looping infinitely until we
killed it.)

Were we to write a comparable function in, say, Python, strict
evaluation would bite us: both arguments would be evaluated before
being passed to ~newOr~, and we would not be able to avoid the
infinite loop on the second argument.
#+END_NOTE

*** Recursion

When we apply ~myDrop~ recursively, ~n~ is bound to the thunk
~2 - 1~, and ~xs~ to ~tail "abcd"~.

We're now evaluating ~myDrop~ from the beginning again. We
substitute the new values of ~n~ and ~xs~ into the predicate.

#+BEGIN_SRC screen
ghci> :type (2 - 1) <= 0 || null (tail "abcd")
(2 - 1) <= 0 || null (tail "abcd") :: Bool
#+END_SRC

Here's a condensed version of the evaluation of the left operand.

#+BEGIN_SRC screen
ghci> :type (2 - 1) <= 0
(2 - 1) <= 0 :: Bool
ghci> 2 - 1
1
ghci> 1 <= 0
False
#+END_SRC

As we should now expect, we didn't evaluate the expression ~2 - 1~
until we needed its value. We also evaluate the right operand
lazily, deferring ~tail "abcd"~ until we need its value.

#+BEGIN_SRC screen
ghci> :type null (tail "abcd")
null (tail "abcd") :: Bool
ghci> tail "abcd"
"bcd"
ghci> null "bcd"
False
#+END_SRC

The predicate again evaluates to ~False~, causing the ~else~
branch to be evaluated once more.

Because we've had to evaluate the expressions for ~n~ and ~xs~ to
evaluate the predicate, we now know that in this application of
~myDrop~, ~n~ has the value ~1~ and ~xs~ has the value ~"bcd"~.

*** Ending the recursion

In the next recursive application of ~myDrop~, we bind ~n~ to
~1 - 1~ and ~xs~ to ~tail "bcd"~.

#+BEGIN_SRC screen
ghci> :type (1 - 1) <= 0 || null (tail "bcd")
(1 - 1) <= 0 || null (tail "bcd") :: Bool
#+END_SRC

Once again, ~(||)~ needs to evaluate its left operand first.

#+BEGIN_SRC screen
ghci> :type (1 - 1) <= 0
(1 - 1) <= 0 :: Bool
ghci> 1 - 1
0
ghci> 0 <= 0
True
#+END_SRC

Finally, this expression has evaluated to ~True~!

#+BEGIN_SRC screen
ghci> True || null (tail "bcd")
True
#+END_SRC

Because the right operand cannot affect the result of ~(||)~, it
is not evaluated, and the result of the predicate is ~True~. This
causes us to evaluate the ~then~ branch.

#+BEGIN_SRC screen
ghci> :type tail "bcd"
tail "bcd" :: [Char]
#+END_SRC

*** Returning from the recursion

Remember, we're now inside our second recursive application of
~myDrop~. This application evaluates to ~tail "bcd"~. We return
from the application of the function, substituting this expression
for ~myDrop (1 - 1) (tail "bcd")~, to become the result of this
application.

#+BEGIN_SRC screen
ghci> myDrop (1 - 1) (tail "bcd") == tail "bcd"
True
#+END_SRC

We then return from the first recursive application, substituting
the result of the second recursive application for
~myDrop (2 - 1) (tail "abcd")~, to become the result of this
application.

#+BEGIN_SRC screen
ghci> myDrop (2 - 1) (tail "abcd") == tail "bcd"
True
#+END_SRC

Finally, we return from our original application, substituting the
result of the first recursive application.

#+BEGIN_SRC screen
ghci> myDrop 2 "abcd" == tail "bcd"
True
#+END_SRC

Notice that as we return from each successive recursive
application, none of them needs to evaluate the expression
~tail "bcd"~: the final result of evaluating the original
expression is a /thunk/. The thunk is only finally evaluated when
~ghci~ needs to print it.

#+BEGIN_SRC screen
ghci> myDrop 2 "abcd"
"cd"
ghci> tail "bcd"
"cd"
#+END_SRC

*** What have we learned?

We have established several important points here.

- It makes sense to use substitution and rewriting to understand
  the evaluation of a Haskell expression.
- Laziness leads us to defer evaluation until we need a value, and
  to evaluate just enough of an expression to establish its value.
- The result of applying a function may be a thunk (a deferred
  expression).

** Polymorphism in Haskell

When we introduced lists, we mentioned that the list type is
polymorphic. We'll talk about Haskell's polymorphism in more
detail here.

If we want to fetch the last element of a list, we use the ~last~
function. The value that it returns must have the same type as the
elements of the list, but ~last~ operates in the same way no
matter what type those elements actually are.

#+BEGIN_SRC screen
ghci> last [1,2,3,4,5]
5
ghci> last "baz"
'z'
#+END_SRC

To capture this idea, its type signature contains a /type
variable/.

#+BEGIN_SRC screen
ghci> :type last
last :: [a] -> a
#+END_SRC

Here, ~a~ is the type variable. We can read the signature as
"takes a list, all of whose elements have some type ~a~, and
returns a value of the same type ~a~".

#+BEGIN_TIP
Identifying a type variable

Type variables always start with a lowercase letter. You can
always tell a type variable from a normal variable by context,
because the languages of types and functions are separate: type
variables live in type signatures, and regular variables live in
normal expressions.

It's common Haskell practice to keep the names of type variables
very short. One letter is overwhelmingly common; longer names show
up infrequently. Type signatures are usually brief; we gain more
in readability by keeping names short than we would by making them
descriptive.
#+END_TIP

When a function has type variables in its signature, indicating
that some of its arguments can be of any type, we call the
function polymorphic.

When we want to apply ~last~ to, say, a list of ~Char~, the
compiler substitutes ~Char~ for each ~a~ throughout the type
signature, which gives us the type of ~last~ with an input of
~[Char]~ as ~[Char] -> Char~.

This kind of polymorphism is called /parametric/ polymorphism. The
choice of naming is easy to understand by analogy: just as a
function can have parameters that we can later bind to real
values, a Haskell type can have parameters that we can later bind
to other types.

#+BEGIN_TIP
A little nomenclature

If a type contains type parameters, we say that it is a
parameterised type, or a polymorphic type. If a function or
value's type contains type parameters, we call it polymorphic.
#+END_TIP

When we see a parameterised type, we've already noted that the
code doesn't care what the actual type is. However, we can make a
stronger statement: /it has no way to find out what the real type
is/, or to manipulate a value of that type. It can't create a
value; neither can it inspect one. All it can do is treat it as a
fully abstract "black box". We'll cover one reason that this is
important soon.

Parametric polymorphism is the most visible kind of polymorphism
that Haskell supports. Haskell's parametric polymorphism directly
influenced the design of the generic facilities of the Java and C#
languages. A parameterised type in Haskell is similar to a type
variable in Java generics. C++ templates also bear a resemblance
to parametric polymorphism.

To make it clearer how Haskell's polymorphism differs from other
languages, here are a few forms of polymorphism that are common in
other languages, but not present in Haskell.

In mainstream object oriented languages, /subtype/ polymorphism is
more widespread than parametric polymorphism. The subclassing
mechanisms of C++ and Java give them subtype polymorphism. A base
class defines a set of behaviours that its subclasses can modify
and extend. Since Haskell isn't an object oriented language, it
doesn't provide subtype polymorphism.

Also common is /coercion/ polymorphism, which allows a value of
one type to be implicitly converted into a value of another type.
Many languages provide some form of coercion polymorphism: one
example is automatic conversion between integers and floating
point numbers. Haskell deliberately avoids even this kind of
simple automatic coercion.

This is not the whole story of polymorphism in Haskell: we'll
return to the subject in [[file:6-using-typeclasses.org][Chapter 6, Using Type Classes]].

*** Reasoning about polymorphic functions

<<<<<<< HEAD
In [[file:2-types-and-functions.org::*Function types and purity][the section called "Function types and purity"]]
=======
In [[file:types-and-functions.html#funcstypes.sigs][the section called "Function types and purity"]], we talked about
>>>>>>> 76f5d832
figuring out the behaviour of a function based on its type
signature. We can apply the same kind of reasoning to polymorphic
functions. Let's look again at ~fst~.

#+BEGIN_SRC screen
ghci> :type fst
fst :: (a, b) -> a
#+END_SRC

First of all, notice that its argument contains two type
variables, ~a~ and ~b~, signifying that the elements of the tuple
can be of different types.

The result type of ~fst~ is ~a~. We've already mentioned that
parametric polymorphism makes the real type inaccessible: ~fst~
doesn't have enough information to construct a value of type ~a~,
nor can it turn an ~a~ into a ~b~. So the /only/ possible valid
behaviour (omitting infinite loops or crashes) it can have is to
return the first element of the pair.

**** Further reading

There is a deep mathematical sense in which any non-pathological
function of type (a,b) -> a must do exactly what ~fst~ does.
Moreover, this line of reasoning extends to more complicated
polymorphic functions. The paper [[[file:bibliography.org::Wadler89][Wadler89]]] covers this procedure
in depth.

** The type of a function of more than one argument

So far, we haven't looked much at signatures for functions that
take more than one argument. We've already used a few such
functions; let's look at the signature of one, ~take~.

#+BEGIN_SRC screen
ghci> :type take
take :: Int -> [a] -> [a]
#+END_SRC

It's pretty clear that there's something going on with an ~Int~
and some lists, but why are there two ~->~ symbols in the
signature? Haskell groups this chain of arrows from right to left;
that is, ~->~ is right-associative. If we introduce parentheses,
we can make it clearer how this type signature is interpreted.

#+CAPTION: Take.hs
#+BEGIN_SRC haskell
take :: Int -> ([a] -> [a])
#+END_SRC

From this, it looks like we ought to read the type signature as a
function that takes one argument, an ~Int~, and returns another
function. That other function also takes one argument, a list, and
returns a list of the same type as its result.

This is correct, but it's not easy to see what its consequences
might be. We'll return to this topic in
<<<<<<< HEAD
[[file:4-functional-programming.org::*Partial function application and currying][the section called "Partial function application and currying"]]
=======
[[file:functional-programming.html#fp.partialapp][the section called "Partial function application and currying"]],
>>>>>>> 76f5d832
once we've spent a bit of time writing functions. For now, we can
treat the type following the last ~->~ as being the function's
return type, and the preceding types to be those of the function's
arguments.

We can now write a type signature for the ~myDrop~ function that
we defined earlier.

#+CAPTION: MyDrop.hs
#+BEGIN_SRC haskell
myDrop :: Int -> [a] -> [a]
#+END_SRC

** Exercises

1. Haskell provides a standard function, ~last :: [a] -> a~, that
   returns the last element of a list. From reading the type
   alone, what are the possible valid behaviours (omitting crashes
   and infinite loops) that this function could have? What are a
   few things that this function clearly cannot do?
2. Write a function ~lastButOne~, that returns the element
   /before/ the last.
3. Load your ~lastButOne~ function into ~ghci~, and try it out on
   lists of different lengths. What happens when you pass it a
   list that's too short?

** Why the fuss over purity?

Few programming languages go as far as Haskell in insisting that
purity should be the default. This choice has profound and
valuable consequences.

Because the result of applying a pure function can only depend on
its arguments, we can often get a strong hint of what a pure
function does by simply reading its name and understanding its
type signature. As an example, let's look at ~not~.

#+BEGIN_SRC screen
ghci> :type not
not :: Bool -> Bool
#+END_SRC

Even if we didn't know the name of this function, its signature
alone limits the possible valid behaviours it could have.

- Ignore its argument, and always return either ~True~ or ~False~.
- Return its argument unmodified.
- Negate its argument.

We also know that this function can /not/ do some things: it
cannot access files; it cannot talk to the network; it cannot tell
what time it is.

Purity makes the job of understanding code easier. The behaviour
of a pure function does not depend on the value of a global
variable, or the contents of a database, or the state of a network
connection. Pure code is inherently modular: every function is
self-contained, and has a well-defined interface.

A non-obvious consequence of purity being the default is that
working with /impure/ code becomes easier. Haskell encourages a
style of programming in which we separate code that /must/ have
side effects from code that doesn't need them. In this style,
impure code tends to be simple, with the "heavy lifting" performed
in pure code.

Much of the risk in software lies in talking to the outside world,
be it coping with bad or missing data, or handling malicious
attacks. Because Haskell's type system tells us exactly which
parts of our code have side effects, we can be appropriately on
our guard. Because our favoured coding style keeps impure code
isolated and simple, our "attack surface" is small.

** Conclusion

In this chapter, we've had a whirlwind overview of Haskell's type
system and much of its syntax. We've read about the most common
types, and discovered how to write simple functions. We've been
introduced to polymorphism, conditional expressions, purity, and
about lazy evaluation.

This all amounts to a lot of information to absorb. In
[[file:3-defining-types-streamlining-functions.org][Chapter 3, /Defining Types, Streamlining Functions/]], we'll build
on this basic knowledge to further enhance our understanding of
Haskell.

** Footnotes

[fn:1] "If it walks like a duck, and quacks like a duck, then
let's call it a duck."

[fn:2] Occasionally, we need to give the compiler a little
information to help it to make a choice in understanding our code.

[fn:3] We'll talk more about polymorphism in
<<<<<<< HEAD
[[file:2-types-and-functions.org::*Polymorphism in Haskell][the section called "Polymorphism in Haskell"]]
=======
[[file:types-and-functions.html#funcstypes.polymorphism][the section called "Polymorphism in Haskell"]].
>>>>>>> 76f5d832

[fn:4] The environment in which ~ghci~ operates is called the IO
monad. In [[file:7-io.org][Chapter 7, /I/O/]], we will cover the IO
monad in depth, and the seemingly arbitrary restrictions that
~ghci~ places on us will make more sense.

[fn:5] The terms "non-strict" and "lazy" have slightly different
technical meanings, but we won't go into the details of the
distinction here.<|MERGE_RESOLUTION|>--- conflicted
+++ resolved
@@ -226,11 +226,7 @@
 
 ** Some common basic types
 
-<<<<<<< HEAD
-In [[file:1-getting-started.org::*First steps with types][the section called "First steps with types"]]
-=======
 In [[file:getting-started.html#starting.types][the section called "First steps with types"]], we introduced a
->>>>>>> 76f5d832
 few types. Here are several more of the most common base types.
 
 - A ~Char~ value represents a Unicode character.
@@ -257,11 +253,7 @@
   ~Float~ is much slower.)
 
 We have already briefly seen Haskell's notation for types in
-<<<<<<< HEAD
-[[file:1-getting-started.org::*First steps with types][the section called "First steps with types"]]
-=======
 [[file:getting-started.html#starting.types][the section called "First steps with types"]]. When we write a type
->>>>>>> 76f5d832
 explicitly, we use the notation ~expression :: MyType~ to say that
 ~expression~ has the type ~MyType~. If we omit the ~::~ and the
 type that follows, a Haskell compiler will infer the type of the
@@ -347,11 +339,7 @@
 common composite data types in Haskell are lists and tuples.
 
 We've already seen the list type mentioned in
-<<<<<<< HEAD
-[[file:1-getting-started.org::*Strings and characters][the section called "Strings and characters"]]
-=======
 [[file:getting-started.html#starting.string][the section called "Strings and characters"]], where we found that
->>>>>>> 76f5d832
 Haskell represents a text string as a list of ~Char~ values, and
 that the type "list of ~Char~" is written ~[Char]~.
 
@@ -1293,11 +1281,7 @@
 
 *** Reasoning about polymorphic functions
 
-<<<<<<< HEAD
-In [[file:2-types-and-functions.org::*Function types and purity][the section called "Function types and purity"]]
-=======
 In [[file:types-and-functions.html#funcstypes.sigs][the section called "Function types and purity"]], we talked about
->>>>>>> 76f5d832
 figuring out the behaviour of a function based on its type
 signature. We can apply the same kind of reasoning to polymorphic
 functions. Let's look again at ~fst~.
@@ -1355,11 +1339,7 @@
 
 This is correct, but it's not easy to see what its consequences
 might be. We'll return to this topic in
-<<<<<<< HEAD
-[[file:4-functional-programming.org::*Partial function application and currying][the section called "Partial function application and currying"]]
-=======
 [[file:functional-programming.html#fp.partialapp][the section called "Partial function application and currying"]],
->>>>>>> 76f5d832
 once we've spent a bit of time writing functions. For now, we can
 treat the type following the last ~->~ as being the function's
 return type, and the preceding types to be those of the function's
@@ -1455,11 +1435,7 @@
 information to help it to make a choice in understanding our code.
 
 [fn:3] We'll talk more about polymorphism in
-<<<<<<< HEAD
-[[file:2-types-and-functions.org::*Polymorphism in Haskell][the section called "Polymorphism in Haskell"]]
-=======
 [[file:types-and-functions.html#funcstypes.polymorphism][the section called "Polymorphism in Haskell"]].
->>>>>>> 76f5d832
 
 [fn:4] The environment in which ~ghci~ operates is called the IO
 monad. In [[file:7-io.org][Chapter 7, /I/O/]], we will cover the IO
