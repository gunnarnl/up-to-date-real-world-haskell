* Chapter 9: I/O case study: a library for searching the filesystem

** The find command

If you don't use a Unix-like operating system, or you're not a
heavy shell user, it's quite possible you may not have heard of
~find~. Given a list of directories, it searches each one
recursively and prints the name of every entry that matches an
expression.

Individual expressions can take such forms as "name matches this
glob pattern", "entry is a plain file", "last modified before this
date", and many more. They can be stitched together into more
complex expressions using "and" and "or" operators.

** Starting simple: recursively listing a directory

Before we plunge into designing our library, let's solve a few
smaller problems. Our first problem is to recursively list the
contents of a directory and its subdirectories.

#+CAPTION: RecursiveContents.hs
#+BEGIN_SRC haskell
module RecursiveContents (getRecursiveContents) where

import Control.Monad (forM)
import System.Directory (doesDirectoryExist, getDirectoryContents)
import System.FilePath ((</>))

getRecursiveContents :: FilePath -> IO [FilePath]
getRecursiveContents topdir = do
  names <- getDirectoryContents topdir
  let properNames = filter (`notElem` [".", ".."]) names
  paths <- forM properNames $ \name -> do
    let path = topdir </> name
    isDirectory <- doesDirectoryExist path
    if isDirectory
      then getRecursiveContents path
      else return [path]
  return (concat paths)
#+END_SRC

The ~filter~ expression ensures that a listing for a single
directory won't contain the special directory names ~.~ or ~..~,
which refer to the current and parent directory, respectively. If
we forgot to filter these out, we'd recurse endlessly.

We encountered ~forM~ in the previous chapter; it is ~mapM~ with
its arguments flipped.

#+BEGIN_SRC screen
ghci> :m +Control.Monad
ghci> :type mapM
mapM :: (Monad m, Traversable t) => (a -> m b) -> t a -> m (t b)
ghci> :type forM
forM :: (Monad m, Traversable t) => t a -> (a -> m b) -> m (t b)
#+END_SRC

The body of the loop checks to see whether the current entry is a
directory. If it is, it recursively calls ~getRecursiveContents~
to list that directory. Otherwise, it returns a single-element
list that is the name of the current entry. (Don't forget that the
~return~ function has a unique meaning in Haskell: it wraps a
value with the monad's type constructor.)

Another thing worth pointing out is the use of the variable
~isDirectory~. In an imperative language such as Python, we'd
normally write ~if os.path.isdir(path)~. However, the
~doesDirectoryExist~ function is an /action/; its return type is
~IO Bool~, not ~Bool~. Since an ~if~ expression requires an
expression of type ~Bool~, we have to use ~<-~ to get the ~Bool~
result of the action out of its ~IO~ wrapper, so that we can use
the plain, unwrapped ~Bool~ in the ~if~.

Each iteration of the loop body yields a list of names, so the
result of ~forM~ here is ~IO [[FilePath]]~. We use ~concat~ to
flatten it into a single list.

*** Revisiting anonymous and named functions

In [[file:4-functional-programming.org::*Anonymous (lambda) functions][the section called "Anonymous (lambda) functions"]]
some reasons not to use anonymous functions, and yet here we are,
using one as the body of a loop. This is one of the most common
uses of anonymous functions in Haskell.

We've already seen from their types that ~forM~ and ~mapM~ take
functions as arguments. Most loop bodies are blocks of code that
only appear once in a program. Since we're most likely to use a
loop body in only one place, why give it a name?

Of course, it sometimes happens that we need to deploy exactly the
same code in several different loops. Rather than cutting and
pasting the same anonymous function, it makes sense in such cases
to give a name to an existing anonymous function.

*** Why provide both ~mapM~ and ~forM~?

It might seem a bit odd that there exist two functions that are
identical but for the order in which they accept their arguments.
However, ~mapM~ and ~forM~ are convenient in different
circumstances.

Consider our example above, using an anonymous function as a loop
body. If we were to use ~mapM~ instead of ~forM~, we'd have to
place the variable ~properNames~ after the body of the function.
In order to get the code to parse correctly, we'd have to wrap the
entire anonymous function in parentheses, or replace it with a
named function that would otherwise be unnecessary. Try it
yourself: copy the code above, replacing ~forM~ with ~mapM~, and
see what this does to the readability of the code.

By contrast, if the body of the loop was already a named function,
and the list over which we were looping was computed by a
complicated expression, we'd have a good case for using ~mapM~
instead.

The stylistic rule of thumb to follow here is to use whichever of
~mapM~ or ~forM~ lets you write the tidiest code. If the loop body
and the expression computing the data over which you're looping
are both short, it doesn't matter which you use. If the loop is
short, but the data is long, use ~mapM~. If the loop is long, but
the data short, use ~forM~. And if both are long, use a ~let~ or
~where~ clause to make one of them short. With just a little
practice, it will become obvious which of these approaches is best
in every instance.

** A naive finding function

We can use our ~getRecursiveContents~ function as the basis for a
simple-minded file finder.

#+CAPTION: SimpleFinder.hs
#+BEGIN_SRC haskell
import RecursiveContents (getRecursiveContents)

simpleFind :: (FilePath -> Bool) -> FilePath -> IO [FilePath]
simpleFind p path = do
  names <- getRecursiveContents path
  return (filter p names)
#+END_SRC

This function takes a predicate that we use to filter the names
returned by ~getRecursiveContents~. Each name passed to the
predicate is a complete path, so how can we perform a common
operation like "find all files ending in the extension ~.c~"?

The ~System.FilePath~ module contains numerous invaluable
functions that help us to manipulate file names. In this case, we
want ~takeExtension~.

#+BEGIN_SRC screen
ghci> :m +System.FilePath
ghci> :type takeExtension
takeExtension :: FilePath -> String
ghci> takeExtension "foo/bar.c"
".c"
ghci> takeExtension "quux"
""
#+END_SRC

This gives us a simple matter of writing a function that takes a
path, extracts its extension, and compares it with ~.c~.

#+BEGIN_SRC screen
ghci> :load SimpleFinder
[1 of 2] Compiling RecursiveContents ( RecursiveContents.hs, interpreted )
[2 of 2] Compiling Main             ( SimpleFinder.hs, interpreted )
Ok, two modules loaded.
ghci> :type simpleFind (\p -> takeExtension p == ".c")
simpleFind (\p -> takeExtension p == ".c") :: FilePath -> IO [FilePath]
#+END_SRC

While ~simpleFind~ works, it has a few glaring problems. The first
is that the predicate is not very expressive. It can only look at
the name of a directory entry; it cannot, for example, find out
whether it's a file or a directory. This means that our attempt to
use ~simpleFind~ will list directories ending in ~.c~ as well as
files with the same extension.

The second problem is that ~simpleFind~ gives us no control over
how it traverses the filesystem. To see why this is significant,
consider the problem of searching for a source file in a tree
managed by the Subversion revision control system. Subversion
maintains a private ~.svn~ directory in every directory that it
manages; each one contains many subdirectories and files that are
of no interest to us. While we can easily enough filter out any
path containing ~.svn~, it's more efficient to simply avoid
traversing these directories in the first place. For example, one
of us has a Subversion source tree containing 45,000 files, 30,000
of which are stored in 1,200 different ~.svn~ directories. It's
cheaper to avoid traversing those 1,200 directories than to filter
out the 30,000 files they contain.

Finally, ~simpleFind~ is strict, because it consists of a series
of actions executed in the IO monad. If we have a million files to
traverse, we encounter a long delay, then receive one huge result
containing a million names. This is bad for both resource usage
and responsiveness. We might prefer a lazy stream of results
delivered as they arrive.

In the sections that follow, we'll overcome each one of these
problems.

** Predicates: from poverty to riches, while remaining pure

Our predicates can only look at file names. This excludes a wide
variety of interesting behaviours: for instance, what if we'd like
to list files of greater than a given size?

An easy reaction to this is to reach for ~IO~: instead of our
predicate being of type ~FilePath -> Bool~, why don't we change it
to ~FilePath -> IO Bool~? This would let us perform arbitrary I/O
as part of our predicate. As appealing as this might seem, it's
also potentially a problem: such a predicate could have arbitrary
side effects, since a function with return type ~IO~ a can have
whatever side effects it pleases.

Let's enlist the type system in our quest to write more
predictable, less buggy code: we'll keep predicates pure by
avoiding the taint of "IO". This will ensure that they can't have
any nasty side effects. We'll feed them more information, too, so
that they can gain the expressiveness we want without also
becoming potentially dangerous.

Haskell's portable ~System.Directory~ module provides a useful,
albeit limited, set of file metadata.

#+BEGIN_SRC screen
ghci> :m +System.Directory
#+END_SRC

- We can use ~doesFileExist~ and ~doesDirectoryExist~ to determine
  whether a directory entry is a file or a directory. There are
  not yet portable ways to query for other file types that have
  become widely available in recent years, such as named pipes,
  hard links and symbolic links.

  #+BEGIN_SRC screen
  ghci> :type doesFileExist
  doesFileExist :: FilePath -> IO Bool
  ghci> doesFileExist "."
  False
  ghci> :type doesDirectoryExist
  doesDirectoryExist :: FilePath -> IO Bool
  ghci> doesDirectoryExist "."
  True
  #+END_SRC
- The ~getPermissions~ function lets us find out whether certain
  operations on a file or directory are allowed.

  #+BEGIN_SRC screen
  ghci> :type getPermissions
  getPermissions :: FilePath -> IO Permissions
  ghci> :info Permissions
  data Permissions
    = System.Directory.Permissions {readable :: Bool,
                                    writable :: Bool,
                                    executable :: Bool,
                                    searchable :: Bool}
          -- Defined in ‘System.Directory’
  instance [safe] Eq Permissions -- Defined in ‘System.Directory’
  instance [safe] Ord Permissions -- Defined in ‘System.Directory’
  instance [safe] Show Permissions -- Defined in ‘System.Directory’
  instance [safe] Read Permissions -- Defined in ‘System.Directory’
  ghci> getPermissions "."
  Permissions {readable = True, writable = True, executable = False, searchable = True}
  ghci> :type searchable
  searchable :: Permissions -> Bool
  ghci> searchable it
  True
  #+END_SRC

  (If you cannot recall the special ~ghci~ variable ~it~, take a
  look back at [[file:1-getting-started.org::*First steps with types][the section called "First steps with types"]]
  A directory will be ~searchable~ if we have permission to list
  its contents; files are never ~searchable~.
- Finally, ~getModificationTime~ tells us when an entry was last
  modified.

  #+BEGIN_SRC screen
  ghci> :type getModificationTime
  getModificationTime
    :: FilePath
       -> IO time-1.8.0.2:Data.Time.Clock.Internal.UTCTime.UTCTime
  ghci> getModificationTime "."
  2018-05-20 22:59:06 UTC
  #+END_SRC

If we stick with portable, standard Haskell code, these functions
are all we have at our disposal. (We can also find a file's size
using a small hack; see below.) They're also quite enough to let
us illustrate the principles we're interested in, without letting
us get carried away with an example that's too expansive. If you
need to write more demanding code, the ~System.Posix~ and
~System.Win32~ module families provide much more detailed file
metadata for the two major modern computing platforms. There also
exists a ~unix-compat~ package on Hackage, which provides a
Unix-like API on Windows.

How many pieces of data does our new, richer predicate need to
see? Since we can find out whether an entry is a file or a
directory by looking at its permissions, we don't need to pass in
the results of ~doesFileExist~ or ~doesDirectoryExist~. We thus
have four pieces of data that a richer predicate needs to look at.

#+CAPTION: BetterPredicate.hs
#+BEGIN_SRC haskell
import Control.Exception
  ( bracket
  , handle
  , SomeException(..)
  )
import Control.Monad (filterM)
import System.Directory
  ( Permissions(..)
  , getModificationTime
  , getPermissions
  )
import System.FilePath (takeExtension)
import System.IO
  ( IOMode(..)
  , hClose
  , hFileSize
  , openFile
  )
import Data.Time.Clock (UTCTime(..))

-- the function we wrote earlier
import RecursiveContents (getRecursiveContents)

type Predicate =  FilePath      -- path to directory entry
               -> Permissions   -- permissions
               -> Maybe Integer -- file size (Nothing if not file)
               -> UTCTime       -- last modified
               -> Bool
#+END_SRC

Our ~Predicate~ type is just a synonym for a function of four
arguments. It will save us a little keyboard work and screen
space.

Notice that the return value of this predicate is ~Bool~, not ~IO
Bool~: the predicate is pure, and cannot perform I/O. With this
type in hand, our more expressive finder function is still quite
trim.

#+CAPTION: BetterPredicate.hs
#+BEGIN_SRC haskell
-- soon to be defined
getFileSize :: FilePath -> IO (Maybe Integer)

betterFind :: Predicate -> FilePath -> IO [FilePath]
betterFind p path = getRecursiveContents path >>= filterM check
    where check name = do
            perms <- getPermissions name
            size <- getFileSize name
            modified <- getModificationTime name
            return (p name perms size modified)
#+END_SRC

Let's walk through the code. We'll talk about ~getFileSize~ in
some detail soon, so let's skip over it for now.

We can't use ~filter~ to call our predicate ~p~, as ~p~'s purity
means it cannot do the I/O needed to gather the metadata it
requires.

This leads us to the unfamiliar function ~filterM~. It behaves
like the normal ~filter~ function, but in this case it evaluates
its predicate in the IO monad, allowing the predicate to perform
I/O.

#+BEGIN_SRC screen
ghci> :m +Control.Monad
ghci> :type filterM
filterM :: Applicative m => (a -> m Bool) -> [a] -> m [a]
#+END_SRC

Our ~check~ predicate is an I/O-capable wrapper for our pure
predicate ~p~. It does all the "dirty" work of I/O on ~p~'s
behalf, so that we can keep ~p~ incapable of unwanted side
effects. After gathering the metadata, ~check~ calls ~p~, then
uses ~return~ to wrap ~p~'s result with IO.

** Sizing a file safely

Although ~System.Directory~ doesn't let us find out how large a
file is, we can use the similarly portable ~System.IO~ module to
do this. It contains a function named ~hFileSize~, which returns
the size in bytes of an open file. Here's a simple function that
wraps it.

#+CAPTION: BetterPredicate.hs
#+BEGIN_SRC haskell
simpleFileSize :: FilePath -> IO Integer
simpleFileSize path = do
  h <- openFile path ReadMode
  size <- hFileSize h
  hClose h
  return size
#+END_SRC

While this function works, it's not yet suitable for us to use. In
~betterFind~, we call ~getFileSize~ unconditionally on any
directory entry; it should return ~Nothing~ if an entry is not a
plain file, or the size wrapped by ~Just~ otherwise. This function
instead throws an exception if an entry is not a plain file or
could not be opened (perhaps due to insufficient permissions), and
returns the size unwrapped.

Here's a safer version of this function.

#+CAPTION: BetterPredicate.hs
#+BEGIN_SRC haskell
saferFileSize :: FilePath -> IO (Maybe Integer)
saferFileSize path = handle (\_ -> return Nothing) $ do
  h <- openFile path ReadMode
  size <- hFileSize h
  hClose h
  return (Just size)
#+END_SRC

The body of the function is almost identical, save for the
~handle~ clause.

Our exception handler above ignores the exception it's passed, and
returns ~Nothing~. The only change to the body that follows is
that it wraps the file size with ~Just~.

The ~saferFileSize~ function now has the correct type signature,
and it won't throw any exceptions. But it's still not completely
well behaved. There are directory entries on which ~openFile~ will
succeed, but ~hFileSize~ will throw an exception. This can happen
with, for example, named pipes. Such an exception will be caught
by ~handle~, but our call to ~hClose~ will never occur.

A Haskell implementation will automatically close the file handle
when it notices that the handle is no longer being used. That will
not occur until the garbage collector runs, and the delay until
the next garbage collection pass is not predictable.

File handles are scarce resources. Their scarcity is enforced by
the underlying operating system. On Linux, for example, a process
is by default only allowed to have 1024 files open simultaneously.

It's not hard to imagine a scenario in which a program that called
a version of ~betterFind~ that used ~saferFileSize~ could crash
due to ~betterFind~ exhausting the supply of open file handles
before enough garbage file handles could be closed.

This is a particularly pernicious kind of bug: it has several
aspects that combine to make it incredibly difficult to track
down. It will only be triggered if ~betterFind~ visits a
sufficiently large number of non-files to hit the process's limit
on open file handles, and then returns to a caller that tries to
open another file before any of the accumulated garbage file
handles is closed.

To make matters worse, any subsequent error will be caused by data
that is no longer reachable from within the program, and has yet
to be garbage collected. Such a bug is thus dependent on the
structure of the program, the contents of the filesystem, and how
close the current run of the program is to triggering the garbage
collector.

This sort of problem is easy to overlook during development, and
when it later occurs in the field (as these awkward problems
always seem to do), it will be much harder to diagnose.

Fortunately, we can avoid this kind of error very easily, while
also making our function /shorter/.

*** The acquire-use-release cycle

We need ~hClose~ to always be called if ~openFile~ succeeds. The
~Control.Exception~ module provides the ~bracket~ function for
exactly this purpose.

#+BEGIN_SRC screen
ghci> :type bracket
bracket :: IO a -> (a -> IO b) -> (a -> IO c) -> IO c
#+END_SRC

The ~bracket~ function takes three actions as arguments. The first
action acquires a resource. The second releases the resource. The
third runs in between, while the resource is acquired; let's call
this the "use" action. If the "acquire" action succeeds, the
"release" action is /always/ called. This guarantees that the
resource will always be released. The "use" and "release" actions
are each passed the resource acquired by the "acquire" action.

If an exception occurs while the "use" action is executing,
~bracket~ calls the "release" action and rethrows the exception.
If the "use" action succeeds, ~bracket~ calls the "release"
action, and returns the value returned by the "use" action.

We can now write a function that is completely safe: it will not
throw exceptions; neither will it accumulate garbage file handles
that could cause spurious failures elsewhere in our program.

#+CAPTION: BetterPredicate.hs
#+BEGIN_SRC haskell
<<<<<<< HEAD
getFileSize path = handle (\_ -> return Nothing) :: IOError -> IO (Maybe Integer)) $
=======
getFileSize path = handle ((\_ -> return Nothing) :: IOError -> IO (Maybe Integer)) $
>>>>>>> 76f5d832
  bracket (openFile path ReadMode) hClose $ \h -> do
    size <- hFileSize h
    return (Just size)
#+END_SRC

Look closely at the arguments of ~bracket~ above. The first opens
the file, and returns the open file handle. The second closes the
handle. The third simply calls ~hFileSize~ on the handle and wraps
the result in ~Just~.

We need to use both ~bracket~ and ~handle~ for this function to
operate correctly. The former ensures that we don't accumulate
garbage file handles, while the latter gets rid of exceptions.

**** Exercises

1. Is the order in which we call ~bracket~ and ~handle~ important?
   Why?

** A domain specific language for predicates

Let's take a stab at writing a predicate. Our predicate will check
for a C++ source file that is over 128KB in size.

#+CAPTION: BetterPredicate.hs
#+BEGIN_SRC haskell
myTest path _ (Just size) _ =
    takeExtension path == ".cpp" && size > 131072
myTest _ _ _ _ = False
#+END_SRC

This isn't especially pleasing. The predicate takes four
arguments, always ignores two of them, and requires two equations
to define. Surely we can do better. Let's create some code that
will help us to write more concise predicates.

Sometimes, this kind of library is referred to as an /embedded
domain specific language/: we use our programming language's
native facilities (hence /embedded/) to write code that lets us
solve some narrow problem (hence /domain specific/) particularly
elegantly.

Our first step is to write a function that returns one of its
arguments. This one extracts the path from the arguments passed to
a ~Predicate~.

#+CAPTION: BetterPredicate.hs
#+BEGIN_SRC haskell
pathP path _ _ _ = path
#+END_SRC

If we don't provide a type signature, a Haskell implementation
will infer a very general type for this function. This can later
lead to error messages that are difficult to interpret, so let's
give ~pathP~ a type.

#+CAPTION: BetterPredicate.hs
#+BEGIN_SRC haskell
type InfoP a =  FilePath        -- path to directory entry
             -> Permissions     -- permissions
             -> Maybe Integer   -- file size (Nothing if not file)
             -> UTCTime         -- last modified
             -> a

pathP :: InfoP FilePath
#+END_SRC

We've created a type synonym that we can use as shorthand for
writing other, similarly structured functions. Our type synonym
accepts a type parameter so that we can specify different result
types.

#+CAPTION: BetterPredicate.hs
#+BEGIN_SRC haskell
sizeP :: InfoP Integer
sizeP _ _ (Just size) _ = size
sizeP _ _ Nothing     _ = -1
#+END_SRC

(We're being a little sneaky here, and returning a size of -1 for
entries that are not files, or that we couldn't open.)

In fact, a quick glance shows that the ~Predicate~ type that we
defined near the beginning of this chapter is the same type as
~InfoP Bool~. (We could thus legitimately get rid of the
~Predicate~ type.)

What use are ~pathP~ and ~sizeP~? With a little more glue, we can
use them in a predicate (the ~P~ suffix on each name is intended
to suggest "predicate"). This is where things start to get
interesting.

#+CAPTION: BetterPredicate.hs
#+BEGIN_SRC haskell
equalP :: (Eq a) => InfoP a -> a -> InfoP Bool
equalP f k = \w x y z -> f w x y z == k
#+END_SRC

The type signature of ~equalP~ deserves a little attention. It
takes an ~InfoP a~, which is compatible with both ~pathP~ and
~sizeP~. It takes an ~a~. And it returns an ~InfoP Bool~, which we
already observed is a synonym for ~Predicate~. In other words,
~equalP~ constructs a predicate.

The ~equalP~ function works by returning an anonymous function.
That one takes the arguments accepted by a predicate, passes them
to ~f~, and compares the result to ~k~.

This equation for ~equalP~ emphasises the fact that we think of it
as taking two arguments. Since Haskell curries all functions,
writing ~equalP~ in this way is not actually necessary. We can
omit the anonymous function and rely on currying to work on our
behalf, letting us write a function that behaves identically.

#+CAPTION: BetterPredicate.hs
#+BEGIN_SRC haskell
equalP' :: (Eq a) => InfoP a -> a -> InfoP Bool
equalP' f k w x y z = f w x y z == k
#+END_SRC

Before we continue with our explorations, let's load our module
into ~ghci~.

#+BEGIN_SRC screen
ghci> :load BetterPredicate
[1 of 2] Compiling RecursiveContents ( RecursiveContents.hs, interpreted )
[2 of 2] Compiling Main             ( BetterPredicate.hs, interpreted )
Ok, two modules loaded.
#+END_SRC

Let's see if a simple predicate constructed from these functions
will work.

#+BEGIN_SRC screen
ghci> :type betterFind (sizeP `equalP` 1024)
betterFind (sizeP `equalP` 1024) :: FilePath -> IO [FilePath]
#+END_SRC

Notice that we're not actually calling ~betterFind~, we're merely
making sure that our expression type-checks. We now have a more
expressive way to list all files that are exactly some size. Our
success gives us enough confidence to continue.

*** Avoiding boilerplate with lifting

Besides ~equalP~, we'd like to be able to write other binary
functions. We'd prefer not to write a complete definition of each
one, because that seems unnecessarily verbose.

To address this, let's put Haskell's powers of abstraction to use.
We'll take the definition of ~equalP~, and instead of calling
~(==)~ directly, we'll pass in as another argument the binary
function that we want to call.

#+CAPTION: BetterPredicate.hs
#+BEGIN_SRC haskell
liftP :: (a -> b -> c) -> InfoP a -> b -> InfoP c
liftP q f k w x y z = f w x y z `q` k

greaterP, lesserP :: (Ord a) => InfoP a -> a -> InfoP Bool
greaterP = liftP (>)
lesserP = liftP (<)
#+END_SRC

This act of taking a function, such as ~(>)~, and transforming it
into another function that operates in a different context, here
~greaterP~, is referred to as /lifting/ it into that context. This
explains the presence of ~lift~ in the function's name. Lifting
lets us reuse code and reduce boilerplate. We'll be using it a
lot, in different guises, throughout the rest of this book.

When we lift a function, we'll often refer to its original and new
versions as /unlifted/ and /lifted/, respectively.

By the way, our placement of ~q~ (the function to lift) as the
first argument to ~liftP~ was quite deliberate. This made it
possible for us to write such concise definitions of ~greaterP~
and ~lesserP~. Partial application makes finding the "best" order
for arguments a more important part of API design in Haskell than
in other languages. In languages without partial application,
argument ordering is a matter of taste and convention. Put an
argument in the wrong place in Haskell, however, and we lose the
concision that partial application gives.

We can recover some of that conciseness via combinators. For
instance, ~forM~ was not added to the ~Control.Monad~ module until
2007. Prior to that, people wrote ~flip mapM~ instead.

#+BEGIN_SRC screen
ghci> :m +Control.Monad
ghci> :t mapM
mapM :: (Monad m, Traversable t) => (a -> m b) -> t a -> m (t b)
ghci> :t forM
forM :: (Monad m, Traversable t) => t a -> (a -> m b) -> m (t b)
ghci> :t flip mapM
flip mapM :: (Monad m, Traversable t) => t a -> (a -> m b) -> m (t b)
#+END_SRC

*** Gluing predicates together

If we want to combine predicates, we can of course follow the
obvious path of doing so by hand.

#+CAPTION: BetterPredicate.hs
#+BEGIN_SRC haskell
simpleAndP :: InfoP Bool -> InfoP Bool -> InfoP Bool
simpleAndP f g w x y z = f w x y z && g w x y z
#+END_SRC

Now that we know about lifting, it becomes more natural to reduce
the amount of code we must write by lifting our existing boolean
operators.

#+CAPTION: BetterPredicate.hs
#+BEGIN_SRC haskell
liftP2 :: (a -> b -> c) -> InfoP a -> InfoP b -> InfoP c
liftP2 q f g w x y z = f w x y z `q` g w x y z

andP = liftP2 (&&)
orP = liftP2 (||)
#+END_SRC

Notice that ~liftP2~ is very similar to our earlier ~liftP~. In
fact, it's more general, because we can write ~liftP~ in terms of
~liftP2~.

#+CAPTION: BetterPredicate.hs
#+BEGIN_SRC haskell
constP :: a -> InfoP a
constP k _ _ _ _ = k

liftP' q f k w x y z = f w x y z `q` constP k w x y z
#+END_SRC

#+BEGIN_TIP
Combinators

In Haskell, we refer to functions that take other functions as
arguments, returning new functions, as /combinators/.
#+END_TIP

Now that we have some helper functions in place, we can return to
the ~myTest~ function we defined earlier.

#+CAPTION: BetterPredicate.hs
#+BEGIN_SRC haskell
myTest path _ (Just size) _ =
    takeExtension path == ".cpp" && size > 131072
myTest _ _ _ _ = False
#+END_SRC

How will this function look if we write it using our new
combinators?

#+CAPTION: BetterPredicate.hs
#+BEGIN_SRC haskell
liftPath :: (FilePath -> a) -> InfoP a
liftPath f w _ _ _ = f w

myTest2 = (liftPath takeExtension `equalP` ".cpp") `andP`
          (sizeP `greaterP` 131072)
#+END_SRC

We've added one final combinator, ~liftPath~, since manipulating
file names is such a common activity.

*** Defining and using new operators

We can take our domain specific language further by defining new
infix operators.

#+CAPTION: BetterPredicate.hs
#+BEGIN_SRC haskell
(==?) = equalP
(&&?) = andP
(>?) = greaterP

myTest3 = (liftPath takeExtension ==? ".cpp") &&? (sizeP >? 131072)
#+END_SRC

We chose names like ~(==?)~ for the lifted functions specifically
for their visual similarity to their unlifted counterparts.

The parentheses in our definition above are necessary, because we
haven't told Haskell about the precedence or associativity of our
new operators. The language specifies that operators without
fixity declarations should be treated as ~infixl 9~, i.e. they are
evaluated from left to right at the highest precedence level. If
we were to omit the parentheses, the expression would thus be
parsed as
~(((liftPath takeExtension) ==? ".cpp") &&? sizeP) >? 131072~,
which is horribly wrong.

We can respond by writing fixity declarations for our new
operators. Our first step is to find out what the fixities of the
unlifted operators are, so that we can mimic them.

#+BEGIN_SRC screen
ghci> :info ==
class Eq a where
  (==) :: a -> a -> Bool
  ...
        -- Defined in ‘GHC.Classes’
infix 4 ==
ghci> :info &&
(&&) :: Bool -> Bool -> Bool -- Defined in ‘GHC.Classes’
infixr 3 &&
ghci> :info >
class Eq a => Ord a where
  ...
  (>) :: a -> a -> Bool
  ...
        -- Defined in ‘GHC.Classes’
infix 4 >
#+END_SRC

With these in hand, we can now write a parenthesis-free expression
that will be parsed identically to ~myTest3~.

#+CAPTION: BetterPredicate.hs
#+BEGIN_SRC haskell
infix 4 ==?
infixr 3 &&?
infix 4 >?

myTest4 = liftPath takeExtension ==? ".cpp" &&? sizeP >? 131072
#+END_SRC

** Controlling traversal

When traversing the filesystem, we'd like to give ourselves more
control over which directories we enter, and when. An easy way in
which we can allow this is to pass in a function that takes a list
of subdirectories of a given directory, and returns another list.
This list can have elements removed, or it can be ordered
differently than the original list, or both. The simplest such
control function is ~id~, which will return its input list
unmodified.

For variety, we're going to change a few aspects of our
representation here. Instead of an elaborate function type
~InfoP a~, we'll use a normal algebraic data type to represent
substantially the same information.

#+CAPTION: ControlledVisit.hs
#+BEGIN_SRC haskell
module ControlledVisit where

import Control.Monad (forM, liftM)
import Data.Time.Clock (UTCTime(..))
import System.FilePath ((</>))
import System.Directory
    ( Permissions(..)
    , getModificationTime
    , getPermissions
    , getDirectoryContents
    )
import Control.Exception
    ( bracket
    , handle
    , SomeException(..)
    )
import System.IO
    ( IOMode(..)
    , hClose
    , hFileSize
    , openFile
    )

data Info = Info
    { infoPath :: FilePath
    , infoPerms :: Maybe Permissions
    , infoSize :: Maybe Integer
    , infoModTime :: Maybe UTCTime
    } deriving (Eq, Ord, Show)

getInfo :: FilePath -> IO Info
#+END_SRC

We're using record syntax to give ourselves "free" accessor
functions, such as ~infoPath~. The type of our ~traverseDirs~
function is simple, as we proposed above. To obtain ~Info~ about a
file or directory, we call the ~getInfo~ action.

#+CAPTION: ControlledVisit.hs
#+BEGIN_SRC haskell
traverseDirs :: ([Info] -> [Info]) -> FilePath -> IO [Info]
#+END_SRC

The definition of ~traverseDirs~ is short, but dense.

#+CAPTION: ControlledVisit.hs
#+BEGIN_SRC haskell
traverseDirs order path = do
    names <- getUsefulContents path
    contents <- mapM getInfo (path : map (path </>) names)
    liftM concat $ forM (order contents) $ \info -> do
      if isDirectory info && infoPath info /= path
        then traverseDirs order (infoPath info)
        else return [info]

getUsefulContents :: FilePath -> IO [String]
getUsefulContents path = do
    names <- getDirectoryContents path
    return (filter (`notElem` [".", ".."]) names)

isDirectory :: Info -> Bool
isDirectory = maybe False searchable . infoPerms
#+END_SRC

While we're not introducing any new techniques here, this is one
of the densest function definitions we've yet encountered. Let's
walk through it almost line by line, explaining what is going on.
The first couple of lines hold no mystery, as they're almost
verbatim copies of code we've already seen.

Things begin to get interesting when we assign to the variable
~contents~. Let's read this line from right to left. We already
know that ~names~ is a list of directory entries. We make sure
that the current directory is prepended to every element of the
list, and included in the list itself. We use ~mapM~ to apply
~getInfo~ to the resulting paths.

The line that follows is even more dense. Again reading from right
to left, we see that the last element of the line begins the
definition of an anonymous function that continues to the end of
the paragraph. Given one ~Info~ value, this function either visits
a directory recursively (there's an extra check to make sure we
don't visit ~path~ again), or returns that value as a
single-element list (to match the result type of ~traverseDirs~).

We use ~forM~ to apply this function to each element of the list
of ~Info~ values returned by ~order~, the user-supplied traversal
control function.

At the beginning of the line, we use the technique of lifting in a
new context. The ~liftM~ function takes a regular function,
~concat~, and lifts it into the IO monad. In other words, it takes
the result of ~forM~ (of type ~IO [[Info]]~) out of the IO monad,
applies ~concat~ to it (yielding a result of type ~[Info]~, which
is what we need), and puts the result back into the IO monad.

Finally, we mustn't forget to define our ~getInfo~ function.

#+CAPTION: ControlledVisit.hs
#+BEGIN_SRC haskell
maybeIO :: IO a -> IO (Maybe a)
maybeIO act = handle (\(SomeException _) -> return Nothing) (Just `liftM` act)

getInfo path = do
  perms <- maybeIO (getPermissions path)
  size <- maybeIO (bracket (openFile path ReadMode) hClose hFileSize)
  modified <- maybeIO (getModificationTime path)
  return (Info path perms size modified)
#+END_SRC

The only noteworthy thing here is a useful combinator, ~maybeIO~,
which turns an I/O action that might throw an exception into one
that wraps its result in ~Maybe~.

*** Exercises

1. What should you pass to ~traverseDirs~ to traverse a directory
   tree in reverse alphabetic order?
2. Using ~id~ as a control function, ~traverse id~ performs a
   /preorder/ traversal of a tree: it returns a parent directory
   before its children. Write a control function that makes
   ~traverseDirs~ perform a /postorder/ traversal, in which it
   returns children before their parent.
3. Take the predicates and combinators from
   [[file:9-a-library-for-searching-the-file-system.org::*Gluing predicates together][the section called "Gluing predicates together"]]
   work with our new ~Info~ type.
4. Write a wrapper for ~traverseDirs~ that lets you control
   traversal using one predicate, and filter results using
   another.

** Density, readability, and the learning process

Code as dense as ~traverseDirs~ is not unusual in Haskell. The
gain in expressiveness is significant, and it requires a
relatively small amount of practice to be able to fluently read
and write code in this style.

For comparison, here's a less dense presentation of the same code.
This might be more typical of a less experienced Haskell
programmer.

#+CAPTION: ControlledVisit.hs
#+BEGIN_SRC haskell
traverseVerbose order path = do
    names <- getDirectoryContents path
    let usefulNames = filter (`notElem` [".", ".."]) names
    contents <- mapM getEntryName ("" : usefulNames)
    recursiveContents <- mapM recurse (order contents)
    return (concat recursiveContents)
  where getEntryName name = getInfo (path </> name)
        isDirectory info = case infoPerms info of
                             Nothing -> False
                             Just perms -> searchable perms
        recurse info = do
            if isDirectory info && infoPath info /= path
                then traverseVerbose order (infoPath info)
                else return [info]
#+END_SRC

All we've done here is make a few substitutions. Instead of
liberally using partial application and function composition,
we've defined some local functions in a ~where~ block. In place of
the ~maybe~ combinator, we're using a ~case~ expression. And
instead of using ~liftM~, we're manually lifting ~concat~
ourselves.

This is not to say that density is a uniformly good property. Each
line of the original ~traverseDirs~ function is short. We
introduce a local variable (~usefulNames~) and a local function
(~isDirectory~) specifically to keep the lines short and the code
clearer. Our names are descriptive. While we use function
composition and pipelining, the longest pipeline contains only
three elements.

The key to writing maintainable Haskell code is to find a balance
between density and readability. Where your code falls on this
continuum is likely to be influenced by your level of experience.

- As a beginning Haskell programmer, Andrew doesn't know his way
  around the standard libraries very well. As a result, he
  unwittingly duplicates a lot of existing code.
- Zack has been programming for a few months, and has mastered the
  use of ~(.)~ to compose long pipelines of code. Every time the
  needs of his program change slightly, he has to construct a new
  pipeline from scratch: he can't understand the existing pipeline
  any longer, and it is in any case too fragile to change.
- Monica has been coding for a while. She's familiar enough with
  Haskell libraries and idioms to write tight code, but she avoids
  a hyperdense style. Her code is maintainable, and she finds it
  easy to refactor when faced with changing requirements.

** Another way of looking at traversal

While the ~traverseDirs~ function gives us more control than our
original ~betterFind~ function, it still has a significant
failing: we can avoid recursing into directories, but we can't
filter other names until after we've generated the entire list of
names in a tree. If we are traversing a directory containing
100,000 files of which we care about three, we'll allocate a
100,000-element list before we have a chance to trim it down to
the three we really want.

One approach would be to provide a filter function as a new
argument to ~traverseDirs~, which we would apply to the list of
names as we generate it. This would allow us to allocate a list of
only as many elements as we need.

However, this approach also has a weakness: say we know that we
want at most three entries from our list, and that those three
entries happen to be the first three of the 100,000 that we
traverse. In this case, we'll needlessly visit 99,997 other
entries. This is not by any means a contrived example: for
example, the Maildir mailbox format stores a folder of email
messages as a directory of individual files. It's common for a
single directory representing a mailbox to contain tens of
thousands of files.

We can address the weaknesses of our two prior traversal functions
by taking a different perspective: what if we think of filesystem
traversal as a /fold/ over the directory hierarchy?

The familiar folds, ~foldr~ and ~foldl'~, neatly generalise the
idea of traversing a list while accumulating a result. It's hardly
a stretch to extend the idea of folding from lists to directory
trees, but we'd like to add an element of /control/ to our fold.
We'll represent this control as an algebraic data type.

#+CAPTION: FoldDir.hs
#+BEGIN_SRC haskell
import ControlledVisit
import Data.Char (toLower)
import Data.Time.Clock (UTCTime(..))
import System.Directory (Permissions(..))
import System.FilePath ((</>), takeExtension, takeFileName)

data Iterate seed = Done     { unwrap :: seed }
                  | Skip     { unwrap :: seed }
                  | Continue { unwrap :: seed }
                    deriving (Show)

type Iterator seed = seed -> Info -> Iterate seed
#+END_SRC

The ~Iterator~ type gives us a convenient alias for the function
that we fold with. It takes a seed and an ~Info~ value
representing a directory entry, and returns both a new seed and an
instruction for our fold function, where the instructions are
represented as the constructors of the ~Iterate~ type.

- If the instruction is ~Done~, traversal should cease
  immediately. The value wrapped by ~Done~ should be returned as
  the result.
- If the instruction is ~Skip~ and the current ~Info~ represents a
  directory, traversal will not recurse into that directory.
- Otherwise, the traversal should continue, using the wrapped
  value as the input to the next call to the fold function.

Our fold is logically a kind of left fold, because we start
folding from the first entry we encounter, and the seed for each
step is the result of the prior step.

#+CAPTION: FoldDir.hs
#+BEGIN_SRC haskell
foldTree :: Iterator a -> a -> FilePath -> IO a
foldTree iter initSeed path = do
    endSeed <- fold initSeed path
    return (unwrap endSeed)
  where
    fold seed subpath = getUsefulContents subpath >>= walk seed
    walk seed (name : names) = do
      let path' = path </> name
      info <- getInfo path'
      case iter seed info of
        done @ (Done _) -> return done
        Skip seed  '    -> walk seed' names
        Continue seed'
          | isDirectory info -> do
              next <- fold seed' path'
              case next of
                done @ (Done _) -> return done
                seed''          -> walk (unwrap seed'') names
          | otherwise -> walk seed' names
    walk seed _ = return (Continue seed)
#+END_SRC

There are a few interesting things about the way this code is
written. The first is the use of scoping to avoid having to pass
extra parameters around. The top-level ~foldTree~ function is just
a wrapper for ~fold~ that peels off the constructor of the
~fold~'s final result.

Because ~fold~ is a local function, we don't have to pass
~foldTree~'s ~iter~ variable into it; it can already access it in
the outer scope. Similarly, ~walk~ can see ~path~ in its outer
scope.

Another point to note is that ~walk~ is a tail recursive loop,
instead of an anonymous function called by ~forM~ as in our
earlier functions. By taking the reins ourselves, we can stop
early if we need to. This lets us drop out when our iterator
returns ~Done~.

Although ~fold~ calls ~walk~, ~walk~ calls ~fold~ recursively to
traverse subdirectories. Each function returns a seed wrapped in
an ~Iterate~: when ~fold~ is called by ~walk~ and returns, ~walk~
examines its result to see whether it should continue or drop out
because it returned ~Done~. In this way, a return of ~Done~ from
the caller-supplied iterator immediately terminates all mutually
recursive calls between the two functions.

What does an iterator look like in practice? Here's a somewhat
complicated example that looks for at most three bitmap images,
and won't recurse into Subversion metadata directories.

#+CAPTION: FoldDir.hs
#+BEGIN_SRC haskell
atMostThreePictures :: Iterator [FilePath]
atMostThreePictures paths info
    | length paths == 3
      = Done paths
    | isDirectory info && takeFileName path == ".svn"
      = Skip paths
    | extension `elem` [".jpg", ".png"]
      = Continue (path : paths)
    | otherwise
      = Continue paths
  where extension = map toLower (takeExtension path)
        path = infoPath info
#+END_SRC

To use this, we'd call ~foldTree atMostThreePictures [] "."~
(where ~.~ is the current directory, you can supply another path),
giving us a return value of type ~IO [FilePath]~.

Of course, iterators don't have to be this complicated. Here's one
that counts the number of directories it encounters.

#+CAPTION: FoldDir.hs
#+BEGIN_SRC haskell
countDirectories count info =
    Continue (if isDirectory info
              then count + 1
              else count)
#+END_SRC

Here, the initial seed that we pass to ~foldTree~ should be the
number zero.

*** Exercises

1. Modify ~foldTree~ to allow the caller to change the order of
   traversal of entries in a directory.
2. The ~foldTree~ function performs preorder traversal. Modify
   it to allow the caller to determine the order of traversal.
3. Write a combinator library that makes it possible to express
   the kinds of iterators that ~foldTree~ accepts. Does it make
   the iterators you write any more succinct?

** Useful coding guidelines

While many good Haskell programming habits come with experience,
we have a few general guidelines to offer so that you can write
readable code more quickly.

If you find yourself proudly thinking that a particular piece of
code is fiendishly clever, stop and consider whether you'll be
able to understand it again after you've stepped away from it for
a month.

The conventional way of naming types and variables with compound
names is to use "camel case", i.e. ~myVariableName~. This style is
almost universal in Haskell code. Regardless of your opinion of
other naming practices, if you follow a non-standard convention,
your Haskell code will be somewhat jarring to the eyes of other
readers.

Until you've been working with Haskell for a substantial amount of
time, spend a few minutes searching for library functions before
you write small functions. This applies particularly to ubiquitous
types like lists, ~Maybe~, and ~Either~. If the standard libraries
don't already provide exactly what you need, you might be able to
combine a few functions to obtain the result you desire.

Long pipelines of composed functions are hard to read, where
"long" means a series of more than three or four elements. If you
have such a pipeline, use a ~let~ or ~where~ block to break it
into smaller parts. Give each one of these pipeline elements a
meaningful name, then glue them back together. If you can't think
of a meaningful name for an element, ask yourself if you can even
describe what it does. If the answer is "no", simplify your code.

Even though it's easy to resize a text editor window far beyond 80
columns, this width is still very common. Wider lines are wrapped
or truncated in 80-column text editor windows, which severely
hurts readability. Treating lines as no more than 80 characters
long limits the amount of code you can cram onto a single line.
This helps to keep individual lines less complicated, therefore
easier to understand.

*** Common layout styles

A Haskell implementation won't make a fuss about indentation as
long as your code follows the layout rules and can hence be parsed
unambiguously. That said, some layout patterns are widely used.

As we already mentioned in
[[file:3-defining-types-streamlining-functions.org::*A note about tabs versus spaces][the section called "A note about tabs versus spaces"]]
to use spaces.

The ~in~ keyword is usually aligned directly under the ~let~
keyword, with the expression immediately following it.

#+CAPTION: Style.hs
#+BEGIN_SRC haskell
tidyLet = let foo = undefined
              bar = foo * 2
          in undefined
#+END_SRC

While it's /legal/ to indent the ~in~ differently, or to let it
"dangle" at the end of a series of equations, the following would
generally be considered odd.

#+CAPTION: Style.hs
#+BEGIN_SRC haskell
weirdLet = let foo = undefined
               bar = foo * 2
    in undefined

strangeLet = let foo = undefined
                 bar = foo * 2 in
    undefined
#+END_SRC

In contrast, it's usual to let a ~do~ dangle at the end of a line,
rather than sit at the beginning of a line.

#+CAPTION: Style.hs
#+BEGIN_SRC haskell
commonDo = do
  something <- undefined
  return ()

-- not seen very often
rareDo =
  do something <- undefined
     return ()
#+END_SRC

Curly braces and semicolons, though legal, are almost never used.
There's nothing wrong with them; they just make code look strange
due to their rarity. They're really intended to let programs
generate Haskell code without having to implement the layout
rules, not for human use.

#+CAPTION: Style.hs
#+BEGIN_SRC haskell
unusualPunctuation =
    [ (x,y) | x <- [1..a], y <- [1..b] ] where {
                                           b = 7;
 a = 6 }

preferredLayout = [ (x,y) | x <- [1..a], y <- [1..b] ]
    where b = 7
          a = 6
#+END_SRC

If the right hand side of an equation starts on a new line, it's
usually indented a small number of spaces relative to the name of
the variable or function that it's defining.

#+CAPTION: Style.hs
#+BEGIN_SRC haskell
normalIndent =
    undefined

strangeIndent =
                           undefined
#+END_SRC

The actual number of spaces used to indent varies, sometimes
within a single file. Depths of two, three, and four spaces are
about equally common. A single space is legal, but not very
visually distinctive, so it's easy to misread.

When indenting a ~where~ clause, it's best to make it visually
distinctive.

#+CAPTION: Style.hs
#+BEGIN_SRC haskell
goodWhere = take 5 lambdas
    where lambdas = []

alsoGood =
    take 5 lambdas
  where
    lambdas = []

badWhere =           -- legal, but ugly and hard to read
    take 5 lambdas
    where
    lambdas = []
#+END_SRC

** Exercises

1. Port the code from this chapter to your platform's native API,
   either ~System.Posix~ or ~System.Win32~.
2. Add the ability to find out who owns a directory entry to your
   code. Make this information available to predicates.

** Footnotes

Although the file finding code we described in this chapter is a
good vehicle for learning, it's not ideal for real systems
programming tasks, because Haskell's portable I/O libraries don't
expose enough information to let us write interesting and
complicated queries.<|MERGE_RESOLUTION|>--- conflicted
+++ resolved
@@ -500,11 +500,7 @@
 
 #+CAPTION: BetterPredicate.hs
 #+BEGIN_SRC haskell
-<<<<<<< HEAD
-getFileSize path = handle (\_ -> return Nothing) :: IOError -> IO (Maybe Integer)) $
-=======
 getFileSize path = handle ((\_ -> return Nothing) :: IOError -> IO (Maybe Integer)) $
->>>>>>> 76f5d832
   bracket (openFile path ReadMode) hClose $ \h -> do
     size <- hFileSize h
     return (Just size)
